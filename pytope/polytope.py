

import numpy as np


class Polytope:

  def __init__(self, *args, **kwargs):

    self.n = 0
    self.in_H_rep = False
    self.in_V_rep = False
    self.A = np.empty((0, self.n))
    self.b = np.empty((0, 0))
    self._V = np.empty((0, self.n))

    # Check how the constructor was called. TODO: account for V=None, V=[],
    # or similar
    V_or_R_passed = len(args) == 1 or any(kw in kwargs for kw in ('V', 'R'))
    lb_or_ub_passed = any(kw in kwargs for kw in ('lb', 'ub'))

    # Parse V if passed as the only positional argument or as a keyword
    V = kwargs.get('V')  # None if not
    if len(args) == 1:  # V is the only positional argument
      # Catch the case of passing different vertex lists to the constructor, as
      # in P = Polytope(V_list1, V=V_list2):
      if V and np.any(V != args[0]):
        raise ValueError(('V passed as first argument and as a keyword, but '
                          'with different values!'))
      V = args[0] # (overwrites the kwarg if both were passed)
    # Parse R if passed as keyword
    if 'R' in kwargs:
      raise ValueError('Rays are not implemented.')



    # Parse lower and upper bounds. Defaults to [], rather than None, if key is
    # not in kwargs (cleaner below).
    lb = np.atleast_1d(np.squeeze(kwargs.get('lb', [])))
    ub = np.atleast_1d(np.squeeze(kwargs.get('ub', [])))

    if V_or_R_passed:
      self._set_V(V)
    if lb_or_ub_passed:
      self._set_Ab_from_bounds(lb, ub) # sets A, b, n, and in_H_rep (to True)

  @property
  def A(self):
    return self._get_A()

  @A.setter
  def A(self, A):
    return self._set_A(A)

  def _get_A(self):
    if not self.in_H_rep and self.in_V_rep:
      self.determineHRep()
    return self._A

  def _set_A(self, A):  # maybe never allow setting/changing A indep of b?
    self._A = np.array(A, ndmin=2)  # prevents shape (n,) when m = 1

  @property
  def b(self):
    return self._get_b()

  @b.setter
  def b(self, b):
    return self._set_b(b)

  def _get_b(self):
    if not self.in_H_rep and self.in_V_rep:
      self.determineHRep()
    return self._b

  def _set_b(self, b):  # risky to allow setting/changing b independent of A
    self._b = np.array(b, ndmin=2).T  # have to ensure np.hstack((A, b)) works

  @property
  def H(self): # the matrix [A b]
    return self._get_H_mat()

  def _get_H_mat(self):
    return np.hstack((self.A, self.b))

  def get_H_rep(self): # the pair -- or tuple -- (A, b)
    return (self.A, self.b)

  def _set_Ab(self, A, b):
    A = np.array(A, ndmin=2)  # ndmin=2 prevents shape (n,) when m = 1
    b = np.array(np.squeeze(b), ndmin=2).T  # IMPROVE (squeeze handles correct b)
    m, n = A.shape
    if b.shape[0] != m:
      raise ValueError(f'A has {m} rows; b has {b.shape[0]} rows!')
    # For rows with b = +- inf: set a_i = 0' and b_i = +- 1 (indicates which
    # direction the constraint was unbounded -- not important)
    inf_rows = np.squeeze(np.isinf(b))  # True also for -np.inf
    if inf_rows.any():
      A[inf_rows, :] = 0
      b[inf_rows] = 1 * np.sign(b[inf_rows])
    self._A = A
    self._b = b
    self.n = n
    self.in_H_rep = True
<<<<<<< HEAD
  #        if not self.in_V_rep:
  #            self.V = np.empty((0,n))
  #            self.R = np.empty((0,n))
=======
    if not self.in_V_rep:
      self.V = np.empty((0, n))
>>>>>>> a9946145

  def _set_Ab_from_bounds(self, lb, ub):
    A_bound = []
    b_bound = []
    n = np.max((lb.size, ub.size))  # 0 for bound not specified
    # Test size of lb instead of "if lb" since the bool value of
    # np.array(None) is False whereas np.array([]) is ambiguous. Since
    # np.array(None).size is 1 and np.array([]).size is 0 (default, set
    # above), lb.size > 0 implies lb was a kwarg.
    if lb.size > 0:
      if not lb.size == n:
        raise ValueError(('Dimension of lower bound lb is {lb.size}; '
                          f'should be {n}.'))
      A_bound.extend(-np.eye(n))
      b_bound.extend(-lb)
    if ub.size > 0:
      if not ub.size == n:
        raise ValueError((f'Dimension of upper bound ub is f{ub.size}; '
                          f'should be {n}.'))
      A_bound.extend(np.eye(n))
      b_bound.extend(ub)
      self._set_Ab(A_bound, b_bound) # sets n and in_H_rep to True

  @property
  def V(self):
    return self._get_V()

  @V.setter
  def V(self, V):
    return self._set_V(V)

  def _get_V(self):
    if not self.in_V_rep: # and self.in_H_rep: # TODO
      # self.determine_V_rep() # TODO
      raise ValueError('Polytope has no V representation')
    return self._V

  def _set_V(self, V):
    self._V = np.asarray(V)
    nV, n = self._V.shape
    self.nV = nV
    self.n = n
    self.in_V_rep = True

  def __repr__(self):
    r = ['Polytope ']
    r += ['(empty)' if self.n == 0 else f'in R^{self.n}']
    if self.in_H_rep:
      ineq_spl = 'inequalities' if self.A.shape[0] > 1 else 'inequality'
      r += [f'\n\tHas H-rep with {self.A.shape[0]} {ineq_spl}']
<<<<<<< HEAD
    # if self.hasVRep:
    #     vert_spl = 'vertices' if self.V.shape[0] > 1 else 'vertex'
    #     r += [f'\n\tHas V-rep with {self.nV} {vert_spl}']
=======
    if self.in_V_rep:
      vert_spl = 'vertices' if self.V.shape[0] > 1 else 'vertex'
      r += [f'\n\tHas V-rep with {self.nV} {vert_spl}']
>>>>>>> a9946145
    return ''.join(r)

  def __str__(self):
    return f'Polytope in R^{self.n}'<|MERGE_RESOLUTION|>--- conflicted
+++ resolved
@@ -102,14 +102,9 @@
     self._b = b
     self.n = n
     self.in_H_rep = True
-<<<<<<< HEAD
-  #        if not self.in_V_rep:
-  #            self.V = np.empty((0,n))
-  #            self.R = np.empty((0,n))
-=======
     if not self.in_V_rep:
       self.V = np.empty((0, n))
->>>>>>> a9946145
+
 
   def _set_Ab_from_bounds(self, lb, ub):
     A_bound = []
@@ -160,15 +155,9 @@
     if self.in_H_rep:
       ineq_spl = 'inequalities' if self.A.shape[0] > 1 else 'inequality'
       r += [f'\n\tHas H-rep with {self.A.shape[0]} {ineq_spl}']
-<<<<<<< HEAD
-    # if self.hasVRep:
-    #     vert_spl = 'vertices' if self.V.shape[0] > 1 else 'vertex'
-    #     r += [f'\n\tHas V-rep with {self.nV} {vert_spl}']
-=======
     if self.in_V_rep:
       vert_spl = 'vertices' if self.V.shape[0] > 1 else 'vertex'
       r += [f'\n\tHas V-rep with {self.nV} {vert_spl}']
->>>>>>> a9946145
     return ''.join(r)
 
   def __str__(self):
